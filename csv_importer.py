--- conflicted
+++ resolved
@@ -33,9 +33,9 @@
     csv_path = "input/netflix_titles.csv"
 
     # Save CSV file in the database
-    # print("Saving CSV to database...")
-
-    # # Initialize the CSV handler
+    print("Saving CSV to database...")
+
+    # Initialize the CSV handler
     # netflix_csv = CSVController(csv_path)
     # netflix_csv.save_csv_to_database(
     #     table_name="temp_netflix_titles",
@@ -48,11 +48,8 @@
     # temp_netflix_titles_controller = TempNetflixTitlesController()
     # temp_netflix_titles_controller.set_missing_directors()
 
-<<<<<<< HEAD
-    # # Set missing cast
-=======
     # Set missing cast
->>>>>>> 89e59899
+
     # print("Setting missing cast...")
     # temp_netflix_titles_controller.set_missing_actors()
 
@@ -77,11 +74,11 @@
     # print("📋 STEP 2: PROCESSING LOOKUP TABLES")
     # print("="*60)
     
-<<<<<<< HEAD
+
     # Add ratings processing
-=======
+
     # # Add ratings processing
->>>>>>> 89e59899
+
     # print("🔄 Creating temp_ratings table...")
     # ratings_controller = RatingsController()
     # ratings_controller.create_temp_ratings_table()
@@ -105,22 +102,6 @@
     # print("🔄 Populating the categories table from temp_categories...")
     # categories_controller.populate_categories_table_from_temp()
 
-<<<<<<< HEAD
-    # Add countries processing
-    print("🔄 Creating temp_countries table...")
-    countries_controller = CountriesController()
-    countries_controller.create_temp_countries_table()
-    
-    print("🔄 Populating the countries table from temp_countries...")
-    countries_controller.populate_countries_table_from_temp()
-
-    # STEP 3: PROCESS MAIN TITLES TABLE
-    print("\n" + "="*60)
-    print("🎬 STEP 3: PROCESSING MAIN TITLES TABLE")
-    print("="*60)
-    
-    # Use complete titles controller (both old and new junction tables)
-=======
     # # Add countries processing
     # print("🔄 Creating temp_countries table...")
     # countries_controller = CountriesController()
@@ -134,8 +115,11 @@
     # print("🎬 STEP 3: PROCESSING MAIN TITLES TABLE")
     # print("="*60)
     
+
+    # Use complete titles controller (both old and new junction tables)
+
     # # Use complete titles controller (both old and new junction tables)
->>>>>>> 89e59899
+
     # print("🔄 Populating the titles table with CORRECTED junction tables...")
     # titles_controller_complete = TitlesControllerComplete()
     # titles_controller_complete.populate_titles_table_from_temp_with_corrected_junctions()
@@ -194,53 +178,6 @@
     # print("🔄 Populating the countries_titles table from temp_countries_titles...")
     # countries_titles_controller.populate_countries_titles_table_from_temp()
 
-<<<<<<< HEAD
-    # Final status check
-    print("\n" + "=" * 80)
-    print("🎉 Netflix Data Processing Pipeline Complete!")
-    print("   All tables now follow ERD naming conventions!")
-    print("=" * 80)
-    
-    print("\n📊 FINAL PROCESSING SUMMARY:")
-    tracker.print_processing_dashboard()
-
-    print("\n📋 FINAL TABLE SUMMARY:")
-    print("   MAIN TABLES (6):")
-    print("   ✅ people")
-    print("   ✅ ratings") 
-    print("   ✅ title_types")
-    print("   ✅ categories")
-    print("   ✅ countries")
-    print("   ✅ titles")
-    print("   ")
-    print("   JUNCTION TABLES - Legacy Naming (4):")
-    print("   ✅ actors (person_id, title_id)")
-    print("   ✅ directors (person_id, title_id)")
-    print("   ✅ title_categories (title_id, category_id)")
-    print("   ✅ title_countries (title_id, country_id)")
-    print("   ")
-    print("   JUNCTION TABLES - ERD Compliant Naming (4):")
-    print("   ✅ actor_titles (person_id, title_id)")
-    print("   ✅ director_titles (person_id, title_id)")
-    print("   ✅ categories_titles (category_id, title_id)")
-    print("   ✅ countries_titles (country_id, title_id)")
-    print("   ")
-    print("   TRACKING TABLE (1):")
-    print("   ✅ processing_status")
-    print("\n" + "="*80)
-    print("📝 SUMMARY:")
-    print("   ✅ Total Main Tables: 6")
-    print("   ✅ Total Junction Tables: 8 (4 legacy + 4 ERD compliant)")
-    print("   ✅ Total Tracking Tables: 1")
-    print("   ✅ GRAND TOTAL: 15 production tables")
-    print("   ")
-    print("   🔧 ERD Corrections Made:")
-    print("   ✅ title_categories → categories_titles")
-    print("   ✅ title_countries → countries_titles")
-    print("   ✅ actors → actor_titles (also available)")
-    print("   ✅ directors → director_titles (also available)")
-    print("="*80)
-=======
     # # Final status check
     # print("\n" + "=" * 80)
     # print("🎉 Netflix Data Processing Pipeline Complete!")
@@ -286,7 +223,6 @@
     # print("   ✅ actors → actor_titles (also available)")
     # print("   ✅ directors → director_titles (also available)")
     # print("="*80)
->>>>>>> 89e59899
 
 
 if __name__ == "__main__":
